--- conflicted
+++ resolved
@@ -565,18 +565,11 @@
 
     """
 
-<<<<<<< HEAD
     def __init__(self, filterbank=FILTERBANK, bands=BANDS, fmin=FMIN,
-                 fmax=FMAX, norm_filters=NORM_FILTERS, log=LOG, mul=MUL,
+                 fmax=FMAX, norm_filters=NORM_FILTERS,
+                 duplicate_filters=DUPLICATE_FILTERS, log=LOG, mul=MUL,
                  add=ADD, diff_ratio=DIFF_RATIO, diff_frames=DIFF_FRAMES,
                  diff_max_bins=DIFF_MAX_BINS, **kwargs):
-=======
-    def __init__(self, filterbank=FILTERBANK, bands=BANDS, fmin=FMIN, fmax=FMAX,
-                 norm_filters=NORM_FILTERS, duplicate_filters=DUPLICATE_FILTERS,
-                 log=LOG, mul=MUL, add=ADD, diff_ratio=DIFF_RATIO,
-                 diff_frames=DIFF_FRAMES, diff_max_bins=DIFF_MAX_BINS,
-                 **kwargs):
->>>>>>> ce5a5c54
         """
         Creates a new SpectrogramProcessor instance.
 
@@ -1000,16 +993,12 @@
     dimension.
 
     """
-<<<<<<< HEAD
-
-    def __init__(self, frame_sizes, fps=100, online=False,
-=======
     def __init__(self, frame_size, fps=100, online=False,
->>>>>>> ce5a5c54
                  filterbank=FILTERBANK, bands=BANDS, fmin=FMIN, fmax=FMAX,
-                 norm_filters=NORM_FILTERS, duplicate_filters=DUPLICATE_FILTERS,
-                 log=LOG, mul=MUL, add=ADD, diff_ratio=DIFF_RATIO,
-                 stack=np.hstack, stack_diffs=False, **kwargs):
+                 norm_filters=NORM_FILTERS,
+                 duplicate_filters=DUPLICATE_FILTERS, log=LOG, mul=MUL,
+                 add=ADD, diff_ratio=DIFF_RATIO, stack=np.hstack,
+                 stack_diffs=False, **kwargs):
         """
         Creates a new StackSpectrogramProcessor instance.
 
@@ -1117,16 +1106,12 @@
         # stack everything (a list of Spectrogram instances was returned)
         stack = []
         for s in specs:
-<<<<<<< HEAD
-            stack.extend([s.spec, s.diff])
-        # return stacked data
-        return np.hstack(stack)
-=======
             # always append the spec
             stack.append(s.spec)
             # and the differences only if needed
             if self.stack_diffs:
                 stack.append(s.diff)
+        # stack them in the given direction and return them
         return self.stack(stack)
 
     @classmethod
@@ -1160,5 +1145,4 @@
                                help='in addition to the spectrograms, also '
                                     'stack their differences')
         # return the group
-        return g
->>>>>>> ce5a5c54
+        return g